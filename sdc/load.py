--- conflicted
+++ resolved
@@ -4,7 +4,6 @@
 from xarray import Dataset
 
 from sdc.vec import get_site_bounds
-from sdc.utils import groupby_acq_slices
 from sdc.s1 import load_s1_rtc
 from sdc.s2 import load_s2_l2a
 
@@ -14,11 +13,7 @@
                  time_range: Optional[Tuple[str, str]] = None,
                  time_pattern: Optional[str] = '%Y-%m-%d',
                  apply_mask: bool = True,
-<<<<<<< HEAD
-                 group_acq_slices: bool = True) -> Dataset:
-=======
                  ) -> Dataset:
->>>>>>> 9b57b347
     """
     Load data products available in the SALDi Data Cube (SDC).
     
@@ -41,17 +36,11 @@
         Whether to apply a quality mask to the data. Default is True. The specifics of
         the mask depend on the product. See the documentation of the specific product
         for details.
-<<<<<<< HEAD
-    group_acq_slices : bool, optional
-        Whether to group acquisition slices. Default is True. For more details, see the
-        documentation of `utils.group_acq_slices`.
-=======
     
     Returns
     -------
     ds : Dataset
         Dataset containing the loaded data.
->>>>>>> 9b57b347
     """
     if vec.lower() in ['site01', 'site02', 'site03', 'site04', 'site05', 'site06']:
         bounds = get_site_bounds(site=vec.lower())
@@ -70,7 +59,4 @@
     else:
         raise ValueError(f'Product {product} not supported')
     
-    if group_acq_slices:
-        ds = groupby_acq_slices(ds)
-    
     return ds