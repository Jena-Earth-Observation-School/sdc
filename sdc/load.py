from pathlib import Path
import geopandas as gpd

from typing import Optional
from xarray import Dataset, DataArray


def load_product(product: str,
                 vec: str | Path,
                 time_range: Optional[tuple[str, str]] = None,
                 time_pattern: Optional[str] = None,
                 s2_apply_mask: bool = True,
                 sanlc_year: Optional[int] = None,
                 override_defaults: Optional[dict] = None
                 ) -> Dataset | DataArray:
    """
    Load data products available in the SALDi Data Cube (SDC).
    
    Parameters
    ----------
    product : str
        Product to load. Currently supported products are:
        - s1_rtc
        - s1_surfmi
        - s1_coh
        - s2_l2a
        - sanlc
        - mswep
        - cop_dem
    vec : str or Path
        Path to a vector file readable by fiona (e.g. shapefile, GeoJSON, etc.) or
        SALDi site name in the format 'siteXX', where XX is the site number. If a
        vector file is provided, its bounding box will be used to load the data.
    time_range : tuple of str, optional
        Time range to load as a tuple of strings in the form of: (start_time, stop_time)
        , where start_time and stop_time are strings in the format specified by
        `time_pattern`. Default is None, which loads all available data.
    time_pattern : str, optional
        Time pattern to parse the time range. Only needed if it deviates from the
        default: '%Y-%m-%d'.
    s2_apply_mask : bool, optional
        Whether to apply a valid-data mask to the Sentinel-2 L2A product based on its
        `SCL` (Scene Classification Layer) band. Default is True. This parameter will
        be ignored if `product` is not `s2_l2a`.
    sanlc_year : int, optional
        The year of the SANLC product to load. Default is None, which loads all
        available years. This parameter will be ignored if `product` is not `sanlc`.
        Currently supported years are:
        - 2018
        - 2020
    override_defaults : dict, optional
        Dictionary of loading parameters to override the default parameters with. 
        Partial overriding is possible, i.e. only override a specific parameter while 
        keeping the others at their default values. For an overview of allowed 
        parameters, see documentation of `odc.stac.load`:
        https://odc-stac.readthedocs.io/en/latest/_api/odc.stac.load.html#odc-stac-load
        If `None` (default), the default parameters will be used: 
        - crs: 'EPSG:4326'
        - resolution: 0.0002
        - resampling: 'bilinear'
        - chunks: {'time': -1, 'latitude': 'auto', 'longitude': 'auto'}
    
    Returns
    -------
    ds : Dataset or DataArray
        Xarray Dataset or DataArray containing the loaded data.
    """
    from sdc.vec import get_site_bounds
<<<<<<< HEAD
    import sdc.products as prod
    
=======
    from sdc.products._ancillary import common_params
    import sdc.products as prod
    
    crs = common_params().get('crs')
>>>>>>> 5d762d7f
    if override_defaults is not None:
        print("[WARNING] Overriding default loading parameters is only recommended for "
              "advanced users. Start with the default parameters and only override "
              "them if you know what you are doing.")
        if product == 'mswep':
            print("[INFO] Overriding default loading parameters is currently not "
                  "supported for the MSWEP product. Default parameters will be used "
                  "instead.")
    
    # `bbox`-parameter of `odc.stac.load` needs to be in lat/lon!
    crs = 4326
    if isinstance(vec, Path):
        vec = str(vec)
    if vec.lower() in ['site01', 'site02', 'site03', 'site04', 'site05', 'site06']:
        if product in ['s1_rtc', 's1_surfmi', 's2_l2a']:
            print("[WARNING] Loading data for an entire SALDi site will likely result "
                  "in performance issues as it will load data from multiple tiles. "
                  "Only do so if you know what you are doing and have optimized your "
                  "workflow! It is recommended to start with a small subset to test "
                  "your workflow before scaling up.")
        bounds = get_site_bounds(site=vec.lower(), crs=crs)
    else:
        vec_gdf = gpd.read_file(vec)
        vec_gdf = vec_gdf.to_crs(crs)
        bounds = tuple(vec_gdf.total_bounds)
    
    kwargs = {'bounds': bounds,
              'time_range': time_range,
              'time_pattern': time_pattern}
    
    if product == 's1_rtc':
        ds = prod.load_s1_rtc(override_defaults=override_defaults, **kwargs)
    elif product == 's1_surfmi':
        ds = prod.load_s1_surfmi(override_defaults=override_defaults, **kwargs)
    elif product == 's1_coh':
        ds = prod.load_s1_coherence(override_defaults=override_defaults, **kwargs)
    elif product == 's2_l2a':
        ds = prod.load_s2_l2a(apply_mask=s2_apply_mask, 
                              override_defaults=override_defaults, **kwargs)
    elif product == 'sanlc':
        ds = prod.load_sanlc(bounds=bounds, 
                             year=sanlc_year, 
                             override_defaults=override_defaults)
    elif product == 'mswep':
        ds = prod.load_mswep(**kwargs)
    elif product == 'cop_dem':
        ds = prod.load_copdem(bounds=bounds, 
                              override_defaults=override_defaults)
    else:
        raise ValueError(f'Product {product} not supported')
    
    return ds<|MERGE_RESOLUTION|>--- conflicted
+++ resolved
@@ -66,15 +66,8 @@
         Xarray Dataset or DataArray containing the loaded data.
     """
     from sdc.vec import get_site_bounds
-<<<<<<< HEAD
     import sdc.products as prod
     
-=======
-    from sdc.products._ancillary import common_params
-    import sdc.products as prod
-    
-    crs = common_params().get('crs')
->>>>>>> 5d762d7f
     if override_defaults is not None:
         print("[WARNING] Overriding default loading parameters is only recommended for "
               "advanced users. Start with the default parameters and only override "
